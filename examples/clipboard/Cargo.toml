[package]
name = "clipboard"
version = "0.1.0"
edition = "2021"

[dependencies]
<<<<<<< HEAD
dioxus-sdk = { workspace = true, features = ["clipboard"] }
dioxus = { workspace = true }
dioxus-desktop = { workspace = true }

=======
dioxus-std = { workspace = true, features = ["clipboard"] }
dioxus = { workspace = true, features = ["desktop"]}

>>>>>>> 8e83eafd
<|MERGE_RESOLUTION|>--- conflicted
+++ resolved
@@ -1,16 +1,8 @@
-[package]
-name = "clipboard"
-version = "0.1.0"
-edition = "2021"
-
-[dependencies]
-<<<<<<< HEAD
-dioxus-sdk = { workspace = true, features = ["clipboard"] }
-dioxus = { workspace = true }
-dioxus-desktop = { workspace = true }
-
-=======
-dioxus-std = { workspace = true, features = ["clipboard"] }
-dioxus = { workspace = true, features = ["desktop"]}
-
->>>>>>> 8e83eafd
+[package]
+name = "clipboard"
+version = "0.1.0"
+edition = "2021"
+
+[dependencies]
+dioxus-sdk = { workspace = true, features = ["clipboard"] }
+dioxus = { workspace = true, features = ["desktop"] }