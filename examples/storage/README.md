--- conflicted
+++ resolved
@@ -13,13 +13,10 @@
 
 ```sh
 dx serve --features web
-<<<<<<< HEAD
 ```
 
 Fullstack:
 
 ```sh
 dx serve --platform fullstack --features fullstack
-=======
->>>>>>> fa662f73
 ```