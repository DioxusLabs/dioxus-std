<div align="center">
  <h1>🧰 Dioxus Standard Library 🚀</h1>
  <p><strong>A platform agnostic library for supercharging your productivity with Dioxus.</strong></p>
</div>

<div align="center">
  <!-- Crates version -->
  <a href="https://crates.io/crates/dioxus-std">
    <img src="https://img.shields.io/crates/v/dioxus-std.svg?style=flat-square"
    alt="Crates.io version" />
  </a>
  <!-- Downloads -->
  <a href="https://crates.io/crates/dioxus-std">
    <img src="https://img.shields.io/crates/d/dioxus-std.svg?style=flat-square"
      alt="Download" />
  </a>
  <!-- docs -->
  <a href="https://docs.rs/dioxus-std">
    <img src="https://img.shields.io/badge/docs-latest-blue.svg?style=flat-square"
      alt="docs.rs docs" />
  </a>
</div>

-----

<p align="center"><i>This library is still under development. Expect breaking changes!</i></p>
<br/>

`dioxus-std` is a Dioxus standard library that provides abstractions for your Dioxus app. Abstractions included are notifications, clipboard, and more to come.

**Current & Planned Features**
- [x] Clipboard
- [x] Notifications
- [x] Utility Hooks - (use_prefererred_color_scheme: web only)
<<<<<<< HEAD
- [ ] Camera - In Progress
- [x] Geolocation (GPS)
- [ ] Mobile File System
=======
- [ ] Camera
- [ ] GPS
>>>>>>> f8761d88
- [ ] WiFi
- [ ] Bluetooth

```rust, ignore
fn app() {
    // TODO: Add example
}
```

## Platform Support
Currently `dioxus-std` primarily supports desktop targets. It is planned to support all of Dioxus' targets in the future.

- [x] Desktop (Windows, MacOS, Linux)
- [ ] Mobile  (Android, iOS)
- [ ] Web     (WASM)

On linux you need the x11 library to use the clipboard abstraction:
```
sudo apt-get install xorg-dev
```

## Installation
You can add `dioxus-std` to your application by adding it to your dependencies.
```toml
[dependencies]
dioxus-std =  { version = "0.1.0", features = [] }
```

## License
This project is licensed under the [MIT license].

[mit license]: ./LICENSE

Every contribution intentionally submitted for inclusion in `dioxus-std` by you, shall be licensed as MIT, without any additional
terms or conditions.<|MERGE_RESOLUTION|>--- conflicted
+++ resolved
@@ -32,14 +32,8 @@
 - [x] Clipboard
 - [x] Notifications
 - [x] Utility Hooks - (use_prefererred_color_scheme: web only)
-<<<<<<< HEAD
-- [ ] Camera - In Progress
-- [x] Geolocation (GPS)
-- [ ] Mobile File System
-=======
 - [ ] Camera
 - [ ] GPS
->>>>>>> f8761d88
 - [ ] WiFi
 - [ ] Bluetooth
 
