> [!NOTE]
> This crate is no longer updated as it has been moved from `dioxus-std` to `dioxus-sdk` as of April 4th, 2024.

<br/>
<br/>

<div align="center">
  <h1>🧰 Dioxus Development Kit 🚀</h1>
  <p><strong>A platform agnostic library for supercharging your productivity with Dioxus.</strong></p>
</div>

<div align="center">
  <!-- Crates version -->
  <a href="https://crates.io/crates/dioxus-sdk">
    <img src="https://img.shields.io/crates/v/dioxus-sdk.svg?style=flat-square"
    alt="Crates.io version" />
  </a>
  <!-- Downloads -->
  <a href="https://crates.io/crates/dioxus-sdk">
    <img src="https://img.shields.io/crates/d/dioxus-sdk.svg?style=flat-square"
      alt="Download" />
  </a>
  <!-- docs -->
  <a href="https://docs.rs/dioxus-sdk">
    <img src="https://img.shields.io/badge/docs-latest-blue.svg?style=flat-square"
      alt="docs.rs docs" />
  </a>
</div>

-----

<p align="center"><i>This library is still under development. Expect breaking changes!</i></p>
<br/>

<<<<<<< HEAD
`dioxus-sdk` is a development kit for Dioxus that provides abstractions for your Dioxus app. Abstractions included are notifications, clipboard, geolocation and storage with more to come!
=======
`dioxus-std` is a Dioxus standard library that provides abstractions for your Dioxus app. Abstractions included are notifications, clipboard, geolocation and storage with more to come!
>>>>>>> d83fd9d8

**Features**
- [x] Geolocation - (Web, Windows)
- [x] Storage - (Web, Desktop)
- [x] Clipboard - (Desktop)
- [x] Notifications - (Desktop)
<<<<<<< HEAD
- [x] Color Scheme
=======
- [x] Color Scheme - (Web)
>>>>>>> d83fd9d8
- [x] i18n
- [x] Utility Hooks 
  - [x] use_channel
  - [ ] use_interval
- [ ] Camera
- [ ] WiFi
- [ ] Bluetooth

Geolocation example:

```rust
use dioxus_sdk::geolocation::{
    init_geolocator, use_geolocation, PowerMode
};

fn app() -> Element {
    let geolocator = init_geolocator(PowerMode::High).unwrap();
    let coords = use_geolocation();

    match coords {
      Ok(coords) => {
        rsx!( p { "Latitude: {coords.latitude} | Longitude: {coords.longitude}" } )
      }
      Err(Error::NotInitialized) => {
        rsx!( p { "Initializing..." } )
      }
      Err(e) => {
        rsx!( p { "An error occurred {e}" } )
      }
    }
}
```

## Platform Support
### Clipboard

On linux you need the x11 library to use the clipboard abstraction:
```
sudo apt-get install xorg-dev
```

## Usage
You can add `dioxus-sdk` to your application by adding it to your dependencies.
```toml
[dependencies]
dioxus-sdk=  { version = "0.5", features = [] }
```

## License
This project is licensed under the [MIT license].

[mit license]: ./LICENSE

Every contribution intentionally submitted for inclusion in `dioxus-sdk` by you, shall be licensed as MIT, without any additional terms or conditions.<|MERGE_RESOLUTION|>--- conflicted
+++ resolved
@@ -32,22 +32,14 @@
 <p align="center"><i>This library is still under development. Expect breaking changes!</i></p>
 <br/>
 
-<<<<<<< HEAD
 `dioxus-sdk` is a development kit for Dioxus that provides abstractions for your Dioxus app. Abstractions included are notifications, clipboard, geolocation and storage with more to come!
-=======
-`dioxus-std` is a Dioxus standard library that provides abstractions for your Dioxus app. Abstractions included are notifications, clipboard, geolocation and storage with more to come!
->>>>>>> d83fd9d8
 
 **Features**
 - [x] Geolocation - (Web, Windows)
 - [x] Storage - (Web, Desktop)
 - [x] Clipboard - (Desktop)
 - [x] Notifications - (Desktop)
-<<<<<<< HEAD
-- [x] Color Scheme
-=======
 - [x] Color Scheme - (Web)
->>>>>>> d83fd9d8
 - [x] i18n
 - [x] Utility Hooks 
   - [x] use_channel
