--- conflicted
+++ resolved
@@ -65,10 +65,7 @@
 # # # # # # # # # # # # # # #
 
 [dependencies]
-<<<<<<< HEAD
 dioxus = { workspace = true }
-=======
->>>>>>> 191a66bc
 cfg-if = "1.0.0"
 dioxus = { version = "0.4", optional = true }
 
