use async_broadcast::{broadcast, InactiveReceiver, Receiver, SendError, Sender, TrySendError};
use dioxus::prelude::*;
use uuid::Uuid;

/// Send and listen for messages between multiple components.
#[derive(Clone, Copy)]
pub struct UseChannel<MessageType: Clone + 'static> {
    id: Uuid,
    sender: Signal<Sender<MessageType>>,
    inactive_receiver: Signal<InactiveReceiver<MessageType>>,
}

impl<T: Clone> UseChannel<T> {
    pub(crate) fn new(id: Uuid, sender: Sender<T>, inactive_receiver: InactiveReceiver<T>) -> Self {
        Self {
            id,
            sender,
            inactive_receiver,
        }
    }
}

impl<T: Clone> PartialEq for UseChannel<T> {
    fn eq(&self, other: &Self) -> bool {
        self.id == other.id
    }
}

impl<MessageType: Clone + 'static> UseChannel<MessageType> {
    /// Tries to send a message to all listeners of the channel.
    pub fn try_send(&self, msg: impl Into<MessageType>) -> Result<(), TrySendError<MessageType>> {
        self.sender.peek().try_broadcast(msg.into()).map(|_| ())
    }

    /// Sends a message to all listeners of the channel.
    pub async fn send(&self, msg: impl Into<MessageType>) -> Result<(), SendError<MessageType>> {
        self.sender.peek().broadcast(msg.into()).await.map(|_| ())
    }

    /// Create a receiver for the channel.
    /// You probably want to use [`super::use_listen_channel()`].
    pub fn receiver(&mut self) -> Receiver<MessageType> {
<<<<<<< HEAD
        self.inactive_receiver.activate_cloned()
=======
        self.inactive_receiver.peek().clone().activate()
>>>>>>> a07270fb
    }
}

/// Send and listen for messages between multiple components.
pub fn use_channel<MessageType: Clone + 'static>(size: usize) -> UseChannel<MessageType> {
    use_hook(|| {
        let id = Uuid::new_v4();
        let (sender, receiver) = broadcast::<MessageType>(size);
        
        UseChannel {
            id,
            sender: Signal::new(sender),
            inactive_receiver: Signal::new(receiver.deactivate()),
        }
    })
}<|MERGE_RESOLUTION|>--- conflicted
+++ resolved
@@ -40,11 +40,7 @@
     /// Create a receiver for the channel.
     /// You probably want to use [`super::use_listen_channel()`].
     pub fn receiver(&mut self) -> Receiver<MessageType> {
-<<<<<<< HEAD
-        self.inactive_receiver.activate_cloned()
-=======
         self.inactive_receiver.peek().clone().activate()
->>>>>>> a07270fb
     }
 }
 
